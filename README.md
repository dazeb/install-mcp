--- conflicted
+++ resolved
@@ -137,12 +137,9 @@
 - `opencode`
 - `warp` (outputs config to copy/paste into Warp's cloud-based settings)
 - `codex` (OpenAI's Codex CLI tool)
-<<<<<<< HEAD
 - `droid` (Factory.AI's Droid CLI tool)
-=======
 - `aider` (AI pair programming tool)
 - `aider-desk` (Desktop version of aider)
->>>>>>> 6b30be5c
 
 ## License
 
